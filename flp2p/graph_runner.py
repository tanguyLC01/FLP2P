import matplotlib.pyplot as plt
from typing import Dict, List, Literal, Tuple

import networkx as nx
import torch
from tqdm import tqdm

from .client import FLClient
import random
import logging


<<<<<<< HEAD
Topology = Literal["ring", "erdos_renyi", "random"]
=======
>>>>>>> fc7fda74

Topology = Literal["ring", "erdos_renyi"]

log = logging.getLogger(__name__)

def plot_topology(graph: nx.Graph, title: str = "Topology", path: str = "topology.png") -> None:
    """
    Plot the given networkx graph topology.
    """
    pos = nx.spring_layout(graph) if not nx.get_node_attributes(graph, 'pos') else nx.get_node_attributes(graph, 'pos')
    plt.figure(figsize=(6, 6))
    nx.draw_networkx(graph, pos, with_labels=True, node_color='skyblue', edge_color='gray', node_size=700)
    edge_labels = nx.get_edge_attributes(graph, 'weight')
    if edge_labels:
        nx.draw_networkx_edge_labels(graph, pos, edge_labels=edge_labels)
    plt.title(title)
    plt.axis('off')
    plt.savefig(path)
    plt.close()

    
def build_topology(num_clients: int, cfg: Dict, seed: int = 42) -> nx.Graph:
    if cfg.topology == "ring":
        return nx.cycle_graph(num_clients)
<<<<<<< HEAD
    elif topology == "erdos_renyi":
        return nx.erdos_renyi_graph(num_clients, er_p, seed=seed)
    elif topology == "random":
        topology = nx.gnm_random_graph(num_clients, max(1, int(er_p * num_clients * (num_clients - 1) / 2)), seed=seed)
    else:
        raise ValueError(f"Unknown topology: {topology}")
    
    # Ensure self-loops and set edge weights to 1/d for each node
    for node in topology.nodes():
        if not topology.has_edge(node, node):
            topology.add_edge(node, node)
    for node in topology.nodes():
        d = topology.degree[node]
        for neighbor in topology.neighbors(node):
            topology[node][neighbor]["weight"] = 1.0 / d
    return topology

=======
    if cfg.topology == "erdos_renyi":
        return nx.erdos_renyi_graph(num_clients, cfg.er_p, seed=seed)
    raise ValueError(f"Unknown topology: {cfg.topology}")
>>>>>>> fc7fda74


def average_states(state_list: List[Dict[str, torch.Tensor]]) -> Dict[str, torch.Tensor]:
    if not state_list:
        return {}
    avg: Dict[str, torch.Tensor] = {}
    for key in state_list[0].keys():
        tensors = [s[key].float() for s in state_list if key in s]
        if not tensors:
            continue
        stacked = torch.stack(tensors, dim=0)
        avg[key] = stacked.mean(dim=0)
    return avg

def aggregate_gradients_weighted(gradients_list: List[Dict[str, torch.Tensor]], weights: List[float]) -> Dict[str, torch.Tensor]:
    """
    Aggregate gradients weighted by the adjacency matrix (weights).
    Args:
        gradients_list: List of gradients dicts (param_name -> tensor) from neighbors.
        weights: List of weights (same order as gradients_list) from adjacency matrix.
    Returns:
        Dict of aggregated gradients (param_name -> tensor).
    """
    if not gradients_list or not weights or len(gradients_list) != len(weights):
        return {}
    agg: Dict[str, torch.Tensor] = {}
    param_names = gradients_list[0].keys()
    for name in param_names:
        weighted_grads = [g[name].float() * w for g, w in zip(gradients_list, weights) if name in g]
        if weighted_grads:
            agg[name] = sum(weighted_grads)
    return agg


def run_rounds(
    clients: List[FLClient],
    graph: nx.Graph,
    rounds: int = 5,
    local_epochs: int = 1,
    progress: bool = True,
) -> Dict[str, List[Tuple[float, float]]]:
    metrics: Dict[str, List[Tuple[float, float]]] = {"train": [], 'test': []}
    for rnd in tqdm(range(rounds), disable=not progress, desc="Rounds"):
        
        # Local training
        train_acc, train_loss = 0, 0
        train_samples = 0
        for client in clients:
            loss, acc, n_samples = client.local_train(local_epochs=local_epochs)
            train_samples += n_samples
            train_acc  += acc * n_samples
            train_loss  += loss * n_samples
        metrics['train'].append((train_loss/n_samples, train_acc/n_samples))
        # Share with neighbors and aggregate
        neighbor_states: List[Dict[str, Dict[str, torch.Tensor]]] = []

        for node in graph.nodes:
            neighbors = list(graph.neighbors(node))
            selected_neighbors = [n for n in neighbors if random.random() < 0.5] + [node]
            gradients = [clients[n].get_gradient() for n in selected_neighbors]
            weights = [graph.get_edge_data(node, n).get("weight", 1/len(selected_neighbors)) for n in selected_neighbors]
            aggregated = aggregate_gradients_weighted(gradients, weights)
            # Store or use aggregated as needed, e.g., append to neighbor_states
            neighbor_states.append(aggregated)
    
        # Apply aggregated shared states
        for node, agg_state in enumerate(neighbor_states):
            clients[node].update_state(agg_state)
            
        # Evaluate (average across clients)
        with torch.no_grad():
            total_samples = 0
            weighted_loss = 0.0
            weighted_acc = 0.0
            for client in clients:
                loss, acc = client.evaluate()
                num_samples = len(client.test_loader.dataset)
                weighted_loss += loss * num_samples
                weighted_acc += acc * num_samples
                total_samples += num_samples
            avg_loss = weighted_loss / total_samples
            avg_acc = weighted_acc / total_samples
            metrics["test"].append((avg_loss, avg_acc))
    return metrics <|MERGE_RESOLUTION|>--- conflicted
+++ resolved
@@ -10,12 +10,8 @@
 import logging
 
 
-<<<<<<< HEAD
+
 Topology = Literal["ring", "erdos_renyi", "random"]
-=======
->>>>>>> fc7fda74
-
-Topology = Literal["ring", "erdos_renyi"]
 
 log = logging.getLogger(__name__)
 
@@ -38,7 +34,6 @@
 def build_topology(num_clients: int, cfg: Dict, seed: int = 42) -> nx.Graph:
     if cfg.topology == "ring":
         return nx.cycle_graph(num_clients)
-<<<<<<< HEAD
     elif topology == "erdos_renyi":
         return nx.erdos_renyi_graph(num_clients, er_p, seed=seed)
     elif topology == "random":
@@ -56,11 +51,6 @@
             topology[node][neighbor]["weight"] = 1.0 / d
     return topology
 
-=======
-    if cfg.topology == "erdos_renyi":
-        return nx.erdos_renyi_graph(num_clients, cfg.er_p, seed=seed)
-    raise ValueError(f"Unknown topology: {cfg.topology}")
->>>>>>> fc7fda74
 
 
 def average_states(state_list: List[Dict[str, torch.Tensor]]) -> Dict[str, torch.Tensor]:
